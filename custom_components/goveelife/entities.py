"""Base entities for the Govee Life integration."""

from __future__ import annotations
from typing import Final
import logging
import asyncio
import async_timeout
import os
from datetime import timedelta

from homeassistant.core import (
    HomeAssistant,
    callback,
)
from homeassistant.config_entries import ConfigEntry
from homeassistant.helpers.entity import (
    DeviceInfo,
    Entity,
    EntityCategory,
    generate_entity_id,
)
from homeassistant.helpers.update_coordinator import (
    CoordinatorEntity,
    DataUpdateCoordinator,
)
from homeassistant.const import (
    CONF_FRIENDLY_NAME,
    CONF_PARAMS,
    CONF_SCAN_INTERVAL,
    CONF_STATE,
    CONF_TIMEOUT,
    STATE_UNKNOWN,   
)

from .const import (
    DEFAULT_NAME,
    DOMAIN,
    STATE_DEBUG_FILENAME, 
)

from .utils import (
    ProgrammingDebug,
    async_GoveeAPI_GetDeviceState,
)

_LOGGER: Final = logging.getLogger(__name__)

class GoveeLifePlatformEntity(CoordinatorEntity, Entity):
    """Base class for Govee Life integration."""

    def __init__(self, hass: HomeAssistant, entry: ConfigEntry, coordinator, device_cfg, **kwargs) -> None:
        """Initialize the object."""
        try:
            platform = kwargs.get('platform', 'entities')
            self._api_id = str(entry.data.get(CONF_FRIENDLY_NAME, DEFAULT_NAME))
            self._identifier = (str(device_cfg.get('device')).replace(':','')+'_'+platform).lower()
<<<<<<< HEAD
=======
            self._entity_id = DOMAIN + '_' + self._identifier
            self.uniqueid = self._api_id + "_" + self._entity_id
>>>>>>> f122d6f4
            
            _LOGGER.debug("%s - %s: __init__", DOMAIN, self._identifier)
            self._device_cfg = device_cfg
            self._entry = entry
            self._entry_id = self._entry.entry_id
            self.hass = hass

            self._name = self._device_cfg.get('deviceName')
            
            #self._icon = None
            #self._device_class = None
            #self._unit_of_measurement = None
            #self._entity_category = None
<<<<<<< HEAD
            self._entity_id = self._name.lower()
            self.uniqueid = self._identifier + '_' + self._entity_id
=======
            self._entity_id = (DOMAIN + '_' + self._name + '_' + platform).lower()
            self.uniqueid = self._api_id + '_' + DOMAIN + '_' + self._identifier
>>>>>>> f122d6f4

            self._attributes = {}
            #self._attributes['description'] = self._entity_cfg.get('description', None)
            self._state = STATE_UNKNOWN
           
            #_LOGGER.debug("%s - %s: __init__ coordinator", DOMAIN, self._identifier)
            super().__init__(coordinator)
           
            #_LOGGER.debug("%s - %s: __init__ kwargs = %s", DOMAIN, self._identifier, kwargs)
            self._init_platform_specific(**kwargs)
<<<<<<< HEAD
            self.entity_id = generate_entity_id(platform+'.{}', self._name, hass=hass)
            _LOGGER.debug("%s - %s: __init__ complete (uid: %s)", DOMAIN, self._identifier, self.uniqueid)            
=======
            self.entity_id = generate_entity_id(platform+'.{}', self._entity_id, hass=hass)
            _LOGGER.debug("%s - %s: __init__ complete (uid: %s)", self._api_id, self._identifier, self.uniqueid)            
>>>>>>> f122d6f4
            #ProgrammingDebug(self,True)
        except Exception as e:            
            _LOGGER.error("%s - %s: __init__ failed: %s (%s.%s)", DOMAIN, self._identifier, str(e), e.__class__.__module__, type(e).__name__)
            return None


    def _init_platform_specific(self, **kwargs): 
        """Platform specific init actions"""
        #do nothing here as this is only a drop-in option for other platforms
        #do not put actions in a try / except block - execeptions should be covered by __init__
        pass        

    @property
    def name(self) -> str | None:
        """Return the name of the entity."""
        return self._name


    @property
    def description(self) -> str | None:
        """Return the description of the entity."""
        return self._description


#    @property
#    def icon(self) -> str | None:
#        """Return the icon of the entity"""
#        return self._icon


#    @property
#    def device_class(self) -> str | None:
#        """Return the device_class of the entity."""
#        return self._device_class


#    @property
#    def unit_of_measurement(self) -> str | None:
#        """Return the unit_of_measurement of the entity."""
#        return self._unit_of_measurement


#    @property
#    def entity_category(self) -> EntityCategory | None:
#        """Return the entity_category of the entity."""
#        return None


    @property
    def state(self) -> str | None:
        """Return the current state of the entity."""
        return self._state


    @property
    def extra_state_attributes(self):
        """Return the state attributes of the entity."""
        return self._attributes


    @property
    def unique_id(self) -> str | None:
        """Return the unique identifier for this entity."""
        return self.uniqueid


    @property
    def available(self) -> bool:
        """Return if device is available."""
        #_LOGGER.debug("%s - %s: available", self._api_id, self._identifier)        
        try:       
            entry_data=self.hass.data[DOMAIN][self._entry_id]
            d=self._device_cfg.get('device')
            capabilities = ((entry_data.get(CONF_STATE)).get(d)).get('capabilities',[])
            value=False
            for cap in capabilities:
                if cap['type'] == 'devices.capabilities.online':
                    cap_state = cap.get('state',None)
                    if not cap_state == None:
                        value = cap_state.get('value',False)
            #_LOGGER.debug("%s - %s: available result: %s", self._api_id, self._identifier, value) 
            return value
        except Exception as e:
           _LOGGER.error("%s - available: Failed: %s (%s.%s)", self._entry_id, str(e), e.__class__.__module__, type(e).__name__)
           return False

    @property
    def device_info(self) -> DeviceInfo:
        """Return a device description for device registry."""
        #_LOGGER.debug("%s - %s: device_info", self._api_id, self._identifier)
        info = DeviceInfo(
            identifiers={(DOMAIN, self._device_cfg.get('device',None))},
            manufacturer=DOMAIN,
            model=self._device_cfg.get('sku',STATE_UNKNOWN),
            name=self._device_cfg.get('deviceName',STATE_UNKNOWN),
            hw_version=str(self._device_cfg.get('type',STATE_UNKNOWN)).split('.')[-1],
        )
        #_LOGGER.debug("%s - %s: device_info result: %s", self._api_id, self._identifier, info)
        return info

    @callback
    def _handle_coordinator_update(self) -> None:
        """Handle updated data from the coordinator."""      
        d=self._device_cfg.get('device')
        s = self.hass.data[DOMAIN][self._entry_id][CONF_STATE][d]
        #_LOGGER.debug("%s - %s: _handle_coordinator_update: new state: %s", self._api_id, self._identifier, s)
        self.async_write_ha_state()


class GoveeAPIUpdateCoordinator(DataUpdateCoordinator):
    """State update coordinator for GooveAPI."""

    def __init__(self, hass, entry_id, device_cfg):
        """Initialize my coordinator."""
        self._identifier = (str(device_cfg['device']).replace(':','')).lower() + '_GoveeAPIUpdate'       
        _LOGGER.debug("%s - async_GoveeAPI_GetDeviceState: __init__", self._identifier)        
        s = hass.data[DOMAIN][entry_id][CONF_PARAMS][CONF_SCAN_INTERVAL]
        super().__init__(hass,_LOGGER,name=self._identifier,update_interval=timedelta(seconds=s),)
        self._entry_id = entry_id
        self._device_cfg = device_cfg

    async def _async_update_data(self):
        """Fetch data from API endpoint."""
        try:
            entry_data=self.hass.data[DOMAIN][self._entry_id]
            async with async_timeout.timeout(entry_data[CONF_PARAMS][CONF_TIMEOUT]):
                r = await async_GoveeAPI_GetDeviceState(self.hass, self._entry_id, self._device_cfg, True)
        except Exception as e:
           _LOGGER.error("%s - GoveeAPIUpdateCoordinator: _async_update_data Failed: %s (%s.%s)", self._entry_id, str(e), e.__class__.__module__, type(e).__name__)
           return False

        try:
            s = entry_data.get(CONF_SCAN_INTERVAL, None)            
            debug_file=os.path.dirname(os.path.realpath(__file__))+STATE_DEBUG_FILENAME
            if os.path.isfile(debug_file) and s is None:
                s = 3600
                _LOGGER.info("%s - GoveeAPIUpdateCoordinator: debug poll interval is %s seconds", DOMAIN, s)

            if not s is None:
                s = timedelta(seconds=s)
                if not s == self.update_interval:
                    self.update_interval = s
        except Exception as e:
           _LOGGER.warning("%s - GoveeAPIUpdateCoordinator: _async_update_data update intervall change failed: %s (%s.%s)", self._entry_id, str(e), e.__class__.__module__, type(e).__name__)

        if r == 429:
            #raise ConfigEntryAuthFailed from err
            raise ConfigEntryAuthFailed
        elif r == 401:               
            raise ConfigEntryAuthFailed
<|MERGE_RESOLUTION|>--- conflicted
+++ resolved
@@ -54,11 +54,6 @@
             platform = kwargs.get('platform', 'entities')
             self._api_id = str(entry.data.get(CONF_FRIENDLY_NAME, DEFAULT_NAME))
             self._identifier = (str(device_cfg.get('device')).replace(':','')+'_'+platform).lower()
-<<<<<<< HEAD
-=======
-            self._entity_id = DOMAIN + '_' + self._identifier
-            self.uniqueid = self._api_id + "_" + self._entity_id
->>>>>>> f122d6f4
             
             _LOGGER.debug("%s - %s: __init__", DOMAIN, self._identifier)
             self._device_cfg = device_cfg
@@ -72,13 +67,9 @@
             #self._device_class = None
             #self._unit_of_measurement = None
             #self._entity_category = None
-<<<<<<< HEAD
+
             self._entity_id = self._name.lower()
             self.uniqueid = self._identifier + '_' + self._entity_id
-=======
-            self._entity_id = (DOMAIN + '_' + self._name + '_' + platform).lower()
-            self.uniqueid = self._api_id + '_' + DOMAIN + '_' + self._identifier
->>>>>>> f122d6f4
 
             self._attributes = {}
             #self._attributes['description'] = self._entity_cfg.get('description', None)
@@ -89,13 +80,10 @@
            
             #_LOGGER.debug("%s - %s: __init__ kwargs = %s", DOMAIN, self._identifier, kwargs)
             self._init_platform_specific(**kwargs)
-<<<<<<< HEAD
-            self.entity_id = generate_entity_id(platform+'.{}', self._name, hass=hass)
-            _LOGGER.debug("%s - %s: __init__ complete (uid: %s)", DOMAIN, self._identifier, self.uniqueid)            
-=======
+
             self.entity_id = generate_entity_id(platform+'.{}', self._entity_id, hass=hass)
             _LOGGER.debug("%s - %s: __init__ complete (uid: %s)", self._api_id, self._identifier, self.uniqueid)            
->>>>>>> f122d6f4
+
             #ProgrammingDebug(self,True)
         except Exception as e:            
             _LOGGER.error("%s - %s: __init__ failed: %s (%s.%s)", DOMAIN, self._identifier, str(e), e.__class__.__module__, type(e).__name__)
